--- conflicted
+++ resolved
@@ -168,12 +168,12 @@
 
 	var loginResponse struct {
 		XMLName      xml.Name `xml:"Envelope"`
+		ServerURL    string   `xml:"Body>loginResponse>result>serverUrl"`
 		SessionID    string   `xml:"Body>loginResponse>result>sessionId"`
 		UserID       string   `xml:"Body>loginResponse>result>userId"`
 		UserEmail    string   `xml:"Body>loginResponse>result>userInfo>userEmail"`
 		UserFullName string   `xml:"Body>loginResponse>result>userInfo>userFullName"`
 		UserName     string   `xml:"Body>loginResponse>result>userInfo>userName"`
-		ServerURL    string   `xml:"Body>loginResponse>result>serverUrl"`
 	}
 
 	err = xml.Unmarshal(respData, &loginResponse)
@@ -184,11 +184,7 @@
 
 	// Now we should all be good and the sessionID can be used to talk to salesforce further.
 	client.SessionID = loginResponse.SessionID
-<<<<<<< HEAD
 	client.InstanceURL = parseHost(loginResponse.ServerURL)
-=======
-	client.InstanceURL = fmt.Sprintf("%s//%s", serverURLParts[0], serverURLParts[1])
->>>>>>> 388d0695
 	client.User.ID = loginResponse.UserID
 	client.User.Name = loginResponse.UserName
 	client.User.Email = loginResponse.UserEmail
